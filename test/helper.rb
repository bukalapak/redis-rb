require "test/unit"
require "logger"
require "stringio"
require "logger"
require "circuit_breaker"

$VERBOSE = false

ENV["DRIVER"] ||= "ruby"

require_relative "../lib/redis"
require_relative "../lib/redis/distributed"
require_relative "../lib/redis/connection/#{ENV["DRIVER"]}"

require_relative "support/redis_mock"
require_relative "support/connection/#{ENV["DRIVER"]}"

PORT    = 6381
OPTIONS = {:port => PORT, :db => 15, :timeout => Float(ENV["TIMEOUT"] || 0.1)}
NODES   = ["redis://127.0.0.1:#{PORT}/15"]

def init(redis)
  begin
    redis.select 14
    redis.flushdb
    redis.select 15
    redis.flushdb
    redis
  rescue Redis::CannotConnectError
    puts <<-EOS

      Cannot connect to Redis.

      Make sure Redis is running on localhost, port #{PORT}.
      This testing suite connects to the database 15.

      Try this once:

        $ make clean

      Then run the build again:

        $ make

    EOS
    exit 1
  end
end

def driver(*drivers, &blk)
  if drivers.map(&:to_s).include?(ENV["DRIVER"])
    class_eval(&blk)
  end
end

module Helper

  def run(runner)
    if respond_to?(:around)
      around { super(runner) }
    else
      super
    end
  end

  def silent
    verbose, $VERBOSE = $VERBOSE, false

    begin
      yield
    ensure
      $VERBOSE = verbose
    end
  end

  def with_external_encoding(encoding)
    original_encoding = Encoding.default_external

    begin
      silent { Encoding.default_external = Encoding.find(encoding) }
      yield
    ensure
      silent { Encoding.default_external = original_encoding }
    end
  end

  class Version

    include Comparable

    attr :parts

    def initialize(v)
      case v
      when Version
        @parts = v.parts
      else
        @parts = v.to_s.split(".")
      end
    end

    def <=>(other)
      other = Version.new(other)
      length = [self.parts.length, other.parts.length].max
      length.times do |i|
        a, b = self.parts[i], other.parts[i]

        return -1 if a.nil?
        return +1 if b.nil?
        return a.to_i <=> b.to_i if a != b
      end

      0
    end
  end

  module Generic

    include Helper

    attr_reader :log
    attr_reader :redis

    alias :r :redis

    def setup
      @log = StringIO.new
      @redis = init _new_client

      # Run GC to make sure orphaned connections are closed.
      GC.start
    end

    def teardown
      @redis.quit if @redis
    end

    def redis_mock(commands, options = {}, &blk)
      RedisMock.start(commands, options) do |port|
        yield _new_client(options.merge(:port => port))
      end
    end

    def redis_mock_with_handler(handler, options = {}, &blk)
      RedisMock.start_with_handler(handler, options) do |port|
        yield _new_client(options.merge(:port => port))
      end
    end

    def assert_in_range(range, value)
      assert range.include?(value), "expected #{value} to be in #{range.inspect}"
    end

    def target_version(target)
      if version < target
        skip("Requires Redis > #{target}") if respond_to?(:skip)
      else
        yield
      end
    end
  end

  module Client

    include Generic

    def version
      Version.new(redis.info["redis_version"])
    end

    private

    def _format_options(options)
      OPTIONS.merge(:logger => ::Logger.new(@log)).merge(options)
    end

    def _new_client(options = {})
      Redis.new(_format_options(options).merge(:driver => ENV["DRIVER"]))
    end
  end

  module Distributed

    include Generic

    def version
      Version.new(redis.info.first["redis_version"])
    end

    private

    def _format_options(options)
      {
        :timeout => OPTIONS[:timeout],
        :logger => ::Logger.new(@log),
      }.merge(options)
    end

    def _new_client(options = {})
      Redis::Distributed.new(NODES, _format_options(options).merge(:driver => ENV["conn"]))
    end
  end
end
<<<<<<< HEAD
class RedisError < StandardError  
end  
class Redis
=======

class RedisError < StandardError  
end

class Redis
  
>>>>>>> 7f192d92
  def fails
    @client.fails
  end
end

class Redis
  class Client
<<<<<<< HEAD
    def fails
      raise RedisError, "redis error"
    end
    circuit_method :fails
    logger = Logger.new(STDOUT)
    logger.level = Logger::WARN
    circuit_handler do |handler|
      handler.logger = logger
      handler.failure_threshold = 10
      handler.failure_timeout = 10
      handler.invocation_timeout = 61
      handler.excluded_exceptions = [RuntimeError]
=======
    include CircuitBreaker
    
    def fails
      raise RedisError, 'redis error'
    end

    circuit_method :fails

    def init_circuit_breaker(options)
      logger = Logger.new(STDOUT)
      logger.level = Logger::WARN
      ::Redis::Client.circuit_handler do |handler|
        handler.logger = logger
        handler.failure_threshold = 10
        handler.failure_timeout = 1
        handler.invocation_timeout = 10
        handler.excluded_exceptions = [RuntimeError]
      end
>>>>>>> 7f192d92
    end
  end
end<|MERGE_RESOLUTION|>--- conflicted
+++ resolved
@@ -201,18 +201,12 @@
     end
   end
 end
-<<<<<<< HEAD
-class RedisError < StandardError  
-end  
-class Redis
-=======
 
 class RedisError < StandardError  
 end
 
 class Redis
   
->>>>>>> 7f192d92
   def fails
     @client.fails
   end
@@ -220,20 +214,6 @@
 
 class Redis
   class Client
-<<<<<<< HEAD
-    def fails
-      raise RedisError, "redis error"
-    end
-    circuit_method :fails
-    logger = Logger.new(STDOUT)
-    logger.level = Logger::WARN
-    circuit_handler do |handler|
-      handler.logger = logger
-      handler.failure_threshold = 10
-      handler.failure_timeout = 10
-      handler.invocation_timeout = 61
-      handler.excluded_exceptions = [RuntimeError]
-=======
     include CircuitBreaker
     
     def fails
@@ -249,10 +229,9 @@
         handler.logger = logger
         handler.failure_threshold = 10
         handler.failure_timeout = 1
-        handler.invocation_timeout = 10
+        handler.invocation_timeout = 61
         handler.excluded_exceptions = [RuntimeError]
       end
->>>>>>> 7f192d92
     end
   end
 end