require 'socket'
require 'set'
require File.join(File.dirname(__FILE__),'server')


class RedisError < StandardError
end
class RedisRenameError < StandardError
end
class Redis
  ERRCODE = "-".freeze
  attr_reader :servers
  
  
  def initialize()
    $debug = false
    self.servers=['localhost:6397']
  end
  
  def ensure_raise(&block)
    begin
      yield block
    rescue
      raise RedisError
    end
  end
  
  def ensure_retry(&block)
    begin
      yield block
    rescue RedisError
      retry
    end
  end
  
  def servers=(servers)
    # Create the server objects.
    @servers = Array(servers).collect do |server|
      case server
      when String
        host, port, replica = server.split ':', 3
        Server.new(self, host, port, replica)
      else
        server
      end
    end

    puts "Servers now: #{@servers.inspect}" if $debug

    @servers
  end
  
  def with_socket_management(server, &block)
    begin
      block.call(server.socket)
    #Timeout or server down
    rescue Errno::ECONNRESET, Errno::EPIPE, Errno::ECONNREFUSED => e
      server.close
      puts "Client (#{server.inspect}) disconnected from server: #{e.inspect}\n" if $debug
      retry
    #Server down
    rescue NoMethodError => e
      puts "Client (#{server.inspect}) tryin server that is down: #{e.inspect}\n Dying!" if $debug
      exit
    end
  end

  def quit
      write "QUIT\r\n"
      value_for(reply_type)
  end
  
  def select_db(index)
    ensure_retry do
      write "SELECT #{index}\r\n"
     x = value_for(reply_type)
    end
  end
  
  def flush_db
    ensure_retry do
      write "FLUSHDB\r\n"
      value_for(reply_type)
    end
  end    

  def last_save
    ensure_retry do
      write "LASTSAVE\r\n"
      value_for(reply_type).to_i
    end
  end
  
  def bgsave
    ensure_retry do
      write "BGSAVE\r\n"
      value_for(reply_type)
    end
  end  
    
  def info
   info = {}
   info = ensure_retry do
      write("INFO\r\n")
      x = value_for(reply_type)
      x.each do |kv|
        k,v = kv.split(':', 2)
        k,v = k.chomp, v = v.chomp
        info[k.to_sym] = v
      end
      info
    end
  end
  
  
  def bulk_reply(marshal=false)
    begin
      if marshal
        x = Marshal.load(read)
      else
        x = read
        x.chomp
      end
      puts "bulk_reply read value is #{x.inspect}" if $debug
      return x
    rescue => e
      puts "error in bulk_reply #{e}" if $debug
      nil
    end
  end
  
  def write(data)
    with_socket_management(@servers[0]) do |socket|
      puts "writing: #{data}" if $debug
      socket.write(data)
    end
  end
  
  def fetch(len)
    with_socket_management(@servers[0]) do |socket|
      len = [0, len.to_i].max
      res = socket.read(len + 2)
      res = res.chop if res
      res
    end
  end
  
  def read(length = read_proto)
    with_socket_management(@servers[0]) do |socket|
      res = socket.read(length)
      puts "read is #{res.inspect}" if $debug
      res
    end
  end

  def keys(glob)
    ensure_retry do
      write "KEYS #{glob}\r\n"
      value_for(reply_type,false).split(' ')
    end
  end

  def rename!(oldkey, newkey)
    ensure_retry do
      write "RENAME #{oldkey} #{newkey}\r\n"
      value_for(reply_type,false)
    end
  end  
  
  def rename(oldkey, newkey)
    ensure_retry do
      write "RENAMENX #{oldkey} #{newkey}\r\n"
      case value_for(reply_type,false)
      when -1
        raise RedisRenameError, "source key: #{oldkey} does not exist"
      when 0
        raise RedisRenameError, "target key: #{oldkey} already exists"
      when -3
        raise RedisRenameError, "source and destination keys are the same"
      when 1
        true
      end
    end
  end  
  
  def key?(key)
    ensure_retry do
      write "EXISTS #{key}\r\n"
      value_for(reply_type,false) == 1
    end
  end  
  
  def delete(key)
    ensure_retry do
      write "DEL #{key}\r\n"
      value_for(reply_type,false) == 1
    end
  end  
  
  def [](key)
    ensure_retry do
      get(key,false)
    end
  end

  def get(key,marshal=false)
    ensure_retry do
      write "GET #{key}\r\n"
      value_for(reply_type,marshal)
    end
  end
  
  def mget(marshal=false, *keys)
    ensure_retry do
      write "MGET #{keys.join(' ')}\r\n"
      value_for(reply_type,marshal)
    end
  end

  def incr(key, increment=nil)
    ensure_retry do
      if increment
        write "INCRBY #{key} #{increment}\r\n"
      else
        write "INCR #{key}\r\n"
      end    
      value_for(reply_type,false)
    end
  end

  def decr(key, decrement=nil)
    ensure_retry do
      if decrement
        write "DECRRBY #{key} #{decrement}\r\n"
      else
        write "DECR #{key}\r\n"
      end    
      value_for(reply_type,false)
    end
  end
  
  def randkey
    ensure_retry do
      write "RANDOMKEY\r\n"
      value_for(reply_type,false)
    end
  end

  def list_length(key)
    ensure_retry do
      write "LLEN #{key}\r\n"
      case i = value_for(reply_type,false)
      when -2
        raise RedisError, "key: #{key} does not hold a list value"
      else
        i
      end
    end
  end

  def type?(key)
    ensure_retry do
      write "TYPE #{key}\r\n"
      value_for(reply_type,false)
    end
  end
  
  def push_tail(key, string)
    ensure_retry do
      write "RPUSH #{key} #{string.to_s.size}\r\n#{string.to_s}\r\n"
      value_for(reply_type,false)
    end
  end      

  def push_head(key, string)
    ensure_retry do
      write "LPUSH #{key} #{string.to_s.size}\r\n#{string.to_s}\r\n"
      value_for(reply_type,false)
    end
  end
  
  def pop_head(key)
    ensure_retry do
      write "LPOP #{key}\r\n"
      value_for(reply_type,false)
    end
  end

  def pop_tail(key)
    ensure_retry do
      write "RPOP #{key}\r\n"
      value_for(reply_type,false)
    end
  end    

  def list_set(key, index, val)
    ensure_retry do
      write "LSET #{key} #{index} #{val.to_s.size}\r\n#{val}\r\n"
      value_for(reply_type,false)
    end
  end

  def list_length(key)
    ensure_retry do
      write "LLEN #{key}\r\n"
      case i = value_for(reply_type,false)
      when -2
        raise RedisError, "key: #{key} does not hold a list value"
      else
        i
      end
    end
  end

  def list_range(key, start, ending)
    ensure_retry do
      write "LRANGE #{key} #{start} #{ending}\r\n"
      value_for(reply_type,false)
    end
  end

  def list_trim(key, start, ending)
    ensure_retry do
      write "LTRIM #{key} #{start} #{ending}\r\n"
      value_for(reply_type,false)
    end
  end

  def list_index(key, index)
    ensure_retry do
      write "LINDEX #{key} #{index}\r\n"
      value_for(reply_type,false)
    end
  end

  def list_rm(key, count, value)
    ensure_retry do    
      write "LREM #{key} #{count} #{value.to_s.size}\r\n#{value}\r\n"
      case num = value_for(reply_type,false)
      when -1
        raise RedisError, "key: #{key} does not exist"
      when -2
        raise RedisError, "key: #{key} does not hold a list value"
      else
        num
      end
    end
  end 

  def set_add(key, member)
    ensure_retry do    
      write "SADD #{key} #{member.to_s.size}\r\n#{member}\r\n"
      case value_for(reply_type,false)
      when 1
        true
      when 0
        false
      when -2
        raise RedisError, "key: #{key} contains a non set value"
      end
    end
  end

  def set_delete(key, member)
    ensure_retry do    
      write "SREM #{key} #{member.to_s.size}\r\n#{member}\r\n"
      case value_for(reply_type,false)
      when 1
        true
      when 0
        false
      when -2
        raise RedisError, "key: #{key} contains a non set value"
      end
    end
  end

  def set_count(key)
    ensure_retry do    
      write "SCARD #{key}\r\n"
      case i = value_for(reply_type,false)
      when -2
        raise RedisError, "key: #{key} contains a non set value"
      else
        i
      end
    end
  end

  def set_member?(key, member)
    ensure_retry do    
      write "SISMEMBER #{key} #{member.to_s.size}\r\n#{member}\r\n"
      case value_for(reply_type,false)
      when 1
        true
      when 0
        false
      when -2
        raise RedisError, "key: #{key} contains a non set value"
      end
    end
  end

  def set_members(key)
    ensure_retry do    
      write "SMEMBERS #{key}\r\n"
      Set.new(value_for(reply_type,false))
    end
  end

  def set_intersect(*keys)
    ensure_retry do    
      write "SINTER #{keys.join(' ')}\r\n"
      Set.new(value_for(reply_type,false))
    end
  end

  def set_inter_store(destkey, *keys)
    ensure_retry do    
      write "SINTERSTORE #{destkey} #{keys.join(' ')}\r\n"
      value_for(reply_type,false)
    end
  end

  def sort(key, opts={})
    ensure_retry do
      cmd = "SORT #{key}"
      cmd << " BY #{opts[:by]}" if opts[:by]
      cmd << " GET #{opts[:get]}" if opts[:get]
      cmd << " INCR #{opts[:incr]}" if opts[:incr]
      cmd << " DEL #{opts[:del]}" if opts[:del]
      cmd << " DECR #{opts[:decr]}" if opts[:decr]
      cmd << " #{opts[:order]}" if opts[:order]
      cmd << " LIMIT #{opts[:limit].join(' ')}" if opts[:limit]
      cmd << "\r\n"
      write cmd
      value_for(reply_type,false)
    end
  end
<<<<<<< HEAD
  
  private
  
  def redis_unmarshal(obj)
    if obj && obj[0] == 4
      Marshal.load(obj)       
    else
      obj
=======
      
  def multi_bulk(marshal=false)
   res = read_proto
   puts "mb res is #{res.inspect}" if $debug
   list = []
   Integer(res).times do
     vf = value_for(reply_type)
     puts "curren vf is #{vf.inspect}" if $debug
     list << vf
     puts "current list is #{list.inspect}" if $debug
>>>>>>> e47d7e68
    end
   list
  end
   
  def get_reply
    begin
      r = read(1)
      raise RedisError if (r == "\r" || r == "\n")
    rescue RedisError
      retry
    end
    r
  end
   
  def []=(key, val)
    ensure_retry do
      set(key,val,nil,false)
    end
  end
  
<<<<<<< HEAD
  def timeout_retry(time, retries, &block)
    timeout(time, &block)
  rescue TimeoutError
    retries -= 1
    retry unless retries < 0
  rescue Errno::ECONNREFUSED
    puts "reconnecting"
    connect
    retries -= 1
    retry unless retries < 0
=======
  def set(key, val, marshal=false, expiry=nil)
    val = Marshal.dump(val) if marshal
     ensure_retry do
        write("SET #{key} #{val.to_s.size}\r\n#{val}\r\n")
        x = value_for(reply_type)
        puts "set x is #{x.inspect}" if $debug
        unless x
          raise RedisError
        end
        #'OK'
      end
>>>>>>> e47d7e68
  end

  def set_unless_exists(key, val, marshal=false)
    val = Marshal.dump(val) if marshal
    ensure_retry do
      write "SETNX #{key} #{val.to_s.size}\r\n#{val}\r\n"
      value_for(reply_type) == 1
    end
  end  
  
  def status_code_reply
      begin
        res = read_proto  
        if res.index('-') == 0          
          raise RedisError, res
        else          
          true
        end
      rescue RedisError
         raise RedisError
      end
  end

  def value_for(rtype, marshal=false)
    puts "rtype in vf is #{rtype.inspect}" if $debug
      case rtype
        when 'bulk'
          bulk_reply(marshal)
        when 'single_line'
          single_line(marshal)
        when 'multi_bulk'
          multi_bulk(marshal)
        when 'integer'
          integer_reply
        else
          raise RedisError, "Quiting..."
          #exit
      end
  end

  def reply_type
    rtype = ensure_raise do
     get_reply
    end
    puts "reply_type is #{rtype.inspect}" if $debug
    
    case rtype
      when '-'
        'error'
      when '+'
        'single_line'
      when '$'
        'bulk'
      when '*'
        'multi_bulk'
      when ':'
        'integer'
    end
  end
  
<<<<<<< HEAD
  def nibble_end
    read(2)
  end
  
  def read_proto
    socket.gets.chomp rescue nil
  end
  
  
  def status_code_reply
    res = read_proto
    if res.index(ERRCODE) == 0
      raise RedisError, res
    else
      true
    end
=======
  def integer_reply
    Integer(read_proto)
>>>>>>> e47d7e68
  end
  
  def single_line(marshal=false)
    buff = ""
    while buff[-2..-1] != "\r\n"
      begin
      buff << read(1)
      rescue
        raise RedisError
      end
    end
    puts "single_line value is #{buff[0..-3].inspect}" if $debug
    marshal ? Marshal.load(buff[0..-3]) : buff[0..-3]
  end
  
  def read_proto
    with_socket_management(@servers[0]) do |socket|
      if res = socket.gets
        x = res.chop
        puts "read_proto is #{x.inspect}\n\n" if $debug
        x.to_i
      end
      
    end
  end
  
end<|MERGE_RESOLUTION|>--- conflicted
+++ resolved
@@ -9,12 +9,26 @@
 end
 class Redis
   ERRCODE = "-".freeze
+  OK = 'OK'.freeze
   attr_reader :servers
   
   
-  def initialize()
-    $debug = false
-    self.servers=['localhost:6397']
+  def initialize(opts={})
+    @opts = {:host => 'localhost', :port => '6379'}.merge(opts)
+    $debug = @opts[:debug]
+    @server = Server.new(@opts[:host], @opts[:port])
+  end
+  
+  def to_s
+    "#{host}:#{port}"
+  end
+  
+  def port
+    @opts[:port]
+  end
+  
+  def host
+    @opts[:host]
   end
   
   def ensure_raise(&block)
@@ -31,23 +45,6 @@
     rescue RedisError
       retry
     end
-  end
-  
-  def servers=(servers)
-    # Create the server objects.
-    @servers = Array(servers).collect do |server|
-      case server
-      when String
-        host, port, replica = server.split ':', 3
-        Server.new(self, host, port, replica)
-      else
-        server
-      end
-    end
-
-    puts "Servers now: #{@servers.inspect}" if $debug
-
-    @servers
   end
   
   def with_socket_management(server, &block)
@@ -66,61 +63,55 @@
   end
 
   def quit
-      write "QUIT\r\n"
-      value_for(reply_type)
+    write "QUIT\r\n"
   end
   
   def select_db(index)
     ensure_retry do
       write "SELECT #{index}\r\n"
-     x = value_for(reply_type)
+      get_response
     end
   end
   
   def flush_db
     ensure_retry do
       write "FLUSHDB\r\n"
-      value_for(reply_type)
+      get_response == OK
     end
   end    
 
   def last_save
     ensure_retry do
       write "LASTSAVE\r\n"
-      value_for(reply_type).to_i
+      get_response.to_i
     end
   end
   
   def bgsave
     ensure_retry do
       write "BGSAVE\r\n"
-      value_for(reply_type)
+      get_response == OK
     end
   end  
     
   def info
    info = {}
    info = ensure_retry do
-      write("INFO\r\n")
-      x = value_for(reply_type)
-      x.each do |kv|
-        k,v = kv.split(':', 2)
-        k,v = k.chomp, v = v.chomp
-        info[k.to_sym] = v
-      end
-      info
-    end
-  end
-  
-  
-  def bulk_reply(marshal=false)
+     write("INFO\r\n")
+     x = get_response
+     x.each do |kv|
+       k,v = kv.split(':', 2)
+       k,v = k.chomp, v = v.chomp
+       info[k.to_sym] = v
+     end
+     info
+    end
+  end
+  
+  
+  def bulk_reply
     begin
-      if marshal
-        x = Marshal.load(read)
-      else
-        x = read
-        x.chomp
-      end
+      x = read.chomp
       puts "bulk_reply read value is #{x.inspect}" if $debug
       return x
     rescue => e
@@ -130,23 +121,23 @@
   end
   
   def write(data)
-    with_socket_management(@servers[0]) do |socket|
+    with_socket_management(@server) do |socket|
       puts "writing: #{data}" if $debug
       socket.write(data)
     end
   end
   
   def fetch(len)
-    with_socket_management(@servers[0]) do |socket|
+    with_socket_management(@server) do |socket|
       len = [0, len.to_i].max
       res = socket.read(len + 2)
-      res = res.chop if res
+      res = res.chomp if res
       res
     end
   end
   
   def read(length = read_proto)
-    with_socket_management(@servers[0]) do |socket|
+    with_socket_management(@server) do |socket|
       res = socket.read(length)
       puts "read is #{res.inspect}" if $debug
       res
@@ -156,21 +147,21 @@
   def keys(glob)
     ensure_retry do
       write "KEYS #{glob}\r\n"
-      value_for(reply_type,false).split(' ')
+      get_response.split(' ')
     end
   end
 
   def rename!(oldkey, newkey)
     ensure_retry do
       write "RENAME #{oldkey} #{newkey}\r\n"
-      value_for(reply_type,false)
+      get_response
     end
   end  
   
   def rename(oldkey, newkey)
     ensure_retry do
       write "RENAMENX #{oldkey} #{newkey}\r\n"
-      case value_for(reply_type,false)
+      case get_response
       when -1
         raise RedisRenameError, "source key: #{oldkey} does not exist"
       when 0
@@ -186,34 +177,34 @@
   def key?(key)
     ensure_retry do
       write "EXISTS #{key}\r\n"
-      value_for(reply_type,false) == 1
+      get_response == 1
     end
   end  
   
   def delete(key)
     ensure_retry do
       write "DEL #{key}\r\n"
-      value_for(reply_type,false) == 1
+      get_response == 1
     end
   end  
   
   def [](key)
     ensure_retry do
-      get(key,false)
-    end
-  end
-
-  def get(key,marshal=false)
+      get(key)
+    end
+  end
+
+  def get(key)
     ensure_retry do
       write "GET #{key}\r\n"
-      value_for(reply_type,marshal)
-    end
-  end
-  
-  def mget(marshal=false, *keys)
+      get_response
+    end
+  end
+  
+  def mget(*keys)
     ensure_retry do
       write "MGET #{keys.join(' ')}\r\n"
-      value_for(reply_type,marshal)
+      get_response
     end
   end
 
@@ -224,7 +215,7 @@
       else
         write "INCR #{key}\r\n"
       end    
-      value_for(reply_type,false)
+      get_response
     end
   end
 
@@ -235,21 +226,21 @@
       else
         write "DECR #{key}\r\n"
       end    
-      value_for(reply_type,false)
+      get_response
     end
   end
   
   def randkey
     ensure_retry do
       write "RANDOMKEY\r\n"
-      value_for(reply_type,false)
+      get_response
     end
   end
 
   def list_length(key)
     ensure_retry do
       write "LLEN #{key}\r\n"
-      case i = value_for(reply_type,false)
+      case i = get_response
       when -2
         raise RedisError, "key: #{key} does not hold a list value"
       else
@@ -261,49 +252,49 @@
   def type?(key)
     ensure_retry do
       write "TYPE #{key}\r\n"
-      value_for(reply_type,false)
+      get_response
     end
   end
   
   def push_tail(key, string)
     ensure_retry do
       write "RPUSH #{key} #{string.to_s.size}\r\n#{string.to_s}\r\n"
-      value_for(reply_type,false)
+      get_response
     end
   end      
 
   def push_head(key, string)
     ensure_retry do
       write "LPUSH #{key} #{string.to_s.size}\r\n#{string.to_s}\r\n"
-      value_for(reply_type,false)
+      get_response
     end
   end
   
   def pop_head(key)
     ensure_retry do
       write "LPOP #{key}\r\n"
-      value_for(reply_type,false)
+      get_response
     end
   end
 
   def pop_tail(key)
     ensure_retry do
       write "RPOP #{key}\r\n"
-      value_for(reply_type,false)
+      get_response
     end
   end    
 
   def list_set(key, index, val)
     ensure_retry do
       write "LSET #{key} #{index} #{val.to_s.size}\r\n#{val}\r\n"
-      value_for(reply_type,false)
+      get_response == OK
     end
   end
 
   def list_length(key)
     ensure_retry do
       write "LLEN #{key}\r\n"
-      case i = value_for(reply_type,false)
+      case i = get_response
       when -2
         raise RedisError, "key: #{key} does not hold a list value"
       else
@@ -315,28 +306,28 @@
   def list_range(key, start, ending)
     ensure_retry do
       write "LRANGE #{key} #{start} #{ending}\r\n"
-      value_for(reply_type,false)
+      get_response
     end
   end
 
   def list_trim(key, start, ending)
     ensure_retry do
       write "LTRIM #{key} #{start} #{ending}\r\n"
-      value_for(reply_type,false)
+      get_response
     end
   end
 
   def list_index(key, index)
     ensure_retry do
       write "LINDEX #{key} #{index}\r\n"
-      value_for(reply_type,false)
+      get_response
     end
   end
 
   def list_rm(key, count, value)
     ensure_retry do    
       write "LREM #{key} #{count} #{value.to_s.size}\r\n#{value}\r\n"
-      case num = value_for(reply_type,false)
+      case num = get_response
       when -1
         raise RedisError, "key: #{key} does not exist"
       when -2
@@ -350,7 +341,7 @@
   def set_add(key, member)
     ensure_retry do    
       write "SADD #{key} #{member.to_s.size}\r\n#{member}\r\n"
-      case value_for(reply_type,false)
+      case get_response
       when 1
         true
       when 0
@@ -364,7 +355,7 @@
   def set_delete(key, member)
     ensure_retry do    
       write "SREM #{key} #{member.to_s.size}\r\n#{member}\r\n"
-      case value_for(reply_type,false)
+      case get_response
       when 1
         true
       when 0
@@ -378,7 +369,7 @@
   def set_count(key)
     ensure_retry do    
       write "SCARD #{key}\r\n"
-      case i = value_for(reply_type,false)
+      case i = get_response
       when -2
         raise RedisError, "key: #{key} contains a non set value"
       else
@@ -390,7 +381,7 @@
   def set_member?(key, member)
     ensure_retry do    
       write "SISMEMBER #{key} #{member.to_s.size}\r\n#{member}\r\n"
-      case value_for(reply_type,false)
+      case get_response
       when 1
         true
       when 0
@@ -404,21 +395,21 @@
   def set_members(key)
     ensure_retry do    
       write "SMEMBERS #{key}\r\n"
-      Set.new(value_for(reply_type,false))
+      Set.new(get_response)
     end
   end
 
   def set_intersect(*keys)
     ensure_retry do    
       write "SINTER #{keys.join(' ')}\r\n"
-      Set.new(value_for(reply_type,false))
+      Set.new(get_response)
     end
   end
 
   def set_inter_store(destkey, *keys)
     ensure_retry do    
       write "SINTERSTORE #{destkey} #{keys.join(' ')}\r\n"
-      value_for(reply_type,false)
+      get_response
     end
   end
 
@@ -433,33 +424,22 @@
       cmd << " #{opts[:order]}" if opts[:order]
       cmd << " LIMIT #{opts[:limit].join(' ')}" if opts[:limit]
       cmd << "\r\n"
-      write cmd
-      value_for(reply_type,false)
-    end
-  end
-<<<<<<< HEAD
-  
-  private
-  
-  def redis_unmarshal(obj)
-    if obj && obj[0] == 4
-      Marshal.load(obj)       
-    else
-      obj
-=======
+      write(cmd)
+      get_response
+    end
+  end
       
-  def multi_bulk(marshal=false)
-   res = read_proto
-   puts "mb res is #{res.inspect}" if $debug
-   list = []
-   Integer(res).times do
-     vf = value_for(reply_type)
-     puts "curren vf is #{vf.inspect}" if $debug
-     list << vf
-     puts "current list is #{list.inspect}" if $debug
->>>>>>> e47d7e68
-    end
-   list
+  def multi_bulk
+    res = read_proto
+    puts "mb res is #{res.inspect}" if $debug
+    list = []
+    Integer(res).times do
+      vf = get_response
+      puts "curren vf is #{vf.inspect}" if $debug
+      list << vf
+      puts "current list is #{list.inspect}" if $debug
+    end
+    list
   end
    
   def get_reply
@@ -474,118 +454,63 @@
    
   def []=(key, val)
     ensure_retry do
-      set(key,val,nil,false)
-    end
-  end
-  
-<<<<<<< HEAD
-  def timeout_retry(time, retries, &block)
-    timeout(time, &block)
-  rescue TimeoutError
-    retries -= 1
-    retry unless retries < 0
-  rescue Errno::ECONNREFUSED
-    puts "reconnecting"
-    connect
-    retries -= 1
-    retry unless retries < 0
-=======
-  def set(key, val, marshal=false, expiry=nil)
-    val = Marshal.dump(val) if marshal
-     ensure_retry do
-        write("SET #{key} #{val.to_s.size}\r\n#{val}\r\n")
-        x = value_for(reply_type)
-        puts "set x is #{x.inspect}" if $debug
-        unless x
-          raise RedisError
-        end
-        #'OK'
-      end
->>>>>>> e47d7e68
-  end
-
-  def set_unless_exists(key, val, marshal=false)
-    val = Marshal.dump(val) if marshal
+      set(key,val)
+    end
+  end
+  
+
+  def set(key, val, expiry=nil)
+    ensure_retry do
+      write("SET #{key} #{val.to_s.size}\r\n#{val}\r\n")
+      get_response == OK
+    end
+  end
+
+  def set_unless_exists(key, val)
     ensure_retry do
       write "SETNX #{key} #{val.to_s.size}\r\n#{val}\r\n"
-      value_for(reply_type) == 1
+      get_response == 1
     end
   end  
   
   def status_code_reply
-      begin
-        res = read_proto  
-        if res.index('-') == 0          
-          raise RedisError, res
-        else          
-          true
-        end
-      rescue RedisError
-         raise RedisError
-      end
-  end
-
-  def value_for(rtype, marshal=false)
-    puts "rtype in vf is #{rtype.inspect}" if $debug
-      case rtype
-        when 'bulk'
-          bulk_reply(marshal)
-        when 'single_line'
-          single_line(marshal)
-        when 'multi_bulk'
-          multi_bulk(marshal)
-        when 'integer'
-          integer_reply
-        else
-          raise RedisError, "Quiting..."
-          #exit
-      end
-  end
-
-  def reply_type
+    begin
+      res = read_proto  
+      if res.index('-') == 0          
+        raise RedisError, res
+      else          
+        true
+      end
+    rescue RedisError
+       raise RedisError
+    end
+  end
+
+  def get_response
     rtype = ensure_raise do
-     get_reply
+      get_reply
     end
     puts "reply_type is #{rtype.inspect}" if $debug
-    
     case rtype
-      when '-'
-        'error'
-      when '+'
-        'single_line'
-      when '$'
-        'bulk'
-      when '*'
-        'multi_bulk'
-      when ':'
-        'integer'
-    end
-  end
-  
-<<<<<<< HEAD
-  def nibble_end
-    read(2)
-  end
-  
-  def read_proto
-    socket.gets.chomp rescue nil
-  end
-  
-  
-  def status_code_reply
-    res = read_proto
-    if res.index(ERRCODE) == 0
-      raise RedisError, res
+    when '+'
+      single_line
+    when '$'
+      bulk_reply
+    when '*'
+      multi_bulk
+    when ':'
+      integer_reply
     else
-      true
-    end
-=======
+      raise RedisError, "Quiting..."
+      #exit
+    end
+  end
+  
   def integer_reply
     Integer(read_proto)
->>>>>>> e47d7e68
-  end
-  
-  def single_line(marshal=false)
+  end
+  
+  def single_line
     buff = ""
     while buff[-2..-1] != "\r\n"
       begin
@@ -595,17 +520,16 @@
       end
     end
     puts "single_line value is #{buff[0..-3].inspect}" if $debug
-    marshal ? Marshal.load(buff[0..-3]) : buff[0..-3]
+    buff[0..-3]
   end
   
   def read_proto
-    with_socket_management(@servers[0]) do |socket|
+    with_socket_management(@server) do |socket|
       if res = socket.gets
-        x = res.chop
+        x = res.chomp
         puts "read_proto is #{x.inspect}\n\n" if $debug
         x.to_i
       end
-      
     end
   end
   
